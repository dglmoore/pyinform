cimport cython.array
cimport numpy
import numpy

cdef extern from "stdint.h":
    ctypedef unsigned long uint64_t

cdef extern from "stdbool.h":
    ctypedef int bool

cdef extern from "inform/dist.h":
    ctypedef struct inform_dist:
        pass

    inform_dist* inform_dist_alloc(size_t n)
    inform_dist* inform_dist_copy(const inform_dist* src, inform_dist* dest)
    inform_dist* inform_dist_realloc(inform_dist* dist, size_t n)
    void inform_dist_free(inform_dist* dist)

    size_t inform_dist_size(const inform_dist* dist)
    uint64_t inform_dist_counts(const inform_dist* dist)
    bool inform_dist_is_valid(const inform_dist* dist)

    uint64_t inform_dist_get(const inform_dist* dist, uint64_t event)
    uint64_t inform_dist_set(inform_dist* dist, uint64_t event, uint64_t value)
    uint64_t inform_dist_tick(inform_dist* dist, uint64_t event)

    double inform_dist_prob(const inform_dist* dist, uint64_t event)
    int inform_dist_dump(const inform_dist* dist, double* probs, size_t n)

cdef class Dist:
    cdef inform_dist* _c_dist

    def __cinit__(self, n):
        """
        Construct an invalid distribution of size n.
        """
        if n <= 0:
            raise ValueError("distributions require positive, nonzero support")
        self._c_dist = inform_dist_alloc(n)
        if self._c_dist is NULL:
            raise MemoryError()

    def __dealloc__(self):
        """
        Deallocate the memory underlying the distribution.
        """
        if self._c_dist is not NULL:
            inform_dist_free(self._c_dist)

    def __len__(self):
        """
        Return the size of the support of the distribution.
        """
        return inform_dist_size(self._c_dist)

    def resize(self, n):
        """
        Resize the support of the distribution in place.
        """
        if n <= 0:
            raise ValueError("distributions require positive, nonzero support")
        self._c_dist = inform_dist_realloc(self._c_dist, n)
        if self._c_dist is NULL:
            raise MemoryError()

    def copy(self):
        """
        Perform a deep copy of the distribution.
        """
        d = Dist(len(self))
        inform_dist_copy(self._c_dist, d._c_dist)
        return d

    def counts(self):
        """
        Return the number of observations made thus far.
        """
        return inform_dist_counts(self._c_dist)

    def valid(self):
        """
        Determine if the distribution is a valid probability distribution, i.e.
        if the support is not empty and at least one observation has been made.
        """
        return inform_dist_is_valid(self._c_dist)

    def __getitem__(self, event):
        """
        Return the number of observations made of event.
        """
        if event >= len(self):
            raise IndexError()
        return inform_dist_get(self._c_dist, event)

    def __setitem__(self, event, value):
        """
        Set the number of observations of event which must be zero at minimum.
        """
        if event >= len(self):
            raise IndexError()
        inform_dist_set(self._c_dist, event, value)

    def tick(self, event):
        """
        Make a single observation of event and return the total number of
        observations of said event.
        """
        if event >= len(self):
            raise IndexError()
        return inform_dist_tick(self._c_dist, event)

    def probability(self, event):
        """
        Return the probability of an event.
        """
        if not self.valid():
            raise ValueError("invalid distribution")
        if event >= len(self):
            raise IndexError()
        return inform_dist_prob(self._c_dist, event)

    def dump(self):
        """
        Return a numpy array containing the probabilities of each of the possible events.
        """
        if not self.valid():
            raise ValueError("invalid distribution")
        n = len(self)
        probs = numpy.empty(n, dtype=numpy.float64)
        cdef double [:] arr = probs
        m = inform_dist_dump(self._c_dist, &arr[0], n)
        if m != n:
            raise RuntimeError("cannot dump the distribution")
        return probs

cdef extern from "inform/active_info.h":
    double inform_active_info(const uint64_t* series, size_t n, size_t m, uint64_t base, uint64_t k)
    int inform_local_active_info(const uint64_t *series, size_t n, size_t m, uint64_t base, uint64_t k, double *ai)

<<<<<<< HEAD
cdef extern from "inform/transfer_entropy.h":
    double inform_transfer_entropy(const uint64_t* seriesy, const uint64_t* seriesx, size_t n, size_t m, uint64_t base, uint64_t k)
    int inform_local_transfer_entropy(const uint64_t *seriesy, const uint64_t* seriesx, size_t n, size_t m, uint64_t base, uint64_t k, double *te)

def activeinfo1d(arr, uint64_t k, uint64_t b, local):
=======
def activeinfo1d(arr, uint64_t k, uint64_t b):
>>>>>>> f5623f3f
    from math import isnan

    if len(arr) < k+1 or len(arr) == 0:
        raise ValueError("container is too short ({0}) for history length ({1})".format(len(arr),k))

    if k == 0:
        raise ValueError("history length is too short")

    if b < 2:
        b = max(2,max(arr)+1)

    cdef uint64_t [:] ys = arr
    cdef double [:] a

    if local:
        ai = numpy.empty(len(arr) - k, numpy.float64)
        a = ai
        err = inform_local_active_info(&ys[0], 1, <uint64_t>len(arr), b, k, &a[0]);
        if err != 0:
            raise ValueError("invalid local active information computed")
        return ai
    else:
        ai = inform_active_info(&ys[0], 1, <uint64_t>len(arr), b, k)
        if isnan(ai):
            raise ValueError("invalid active information computed (NaN)")
        return ai

def activeinfo2d(arr, uint64_t k, uint64_t b, local):
    from math import isnan

    shape = arr.shape
    if shape[1] < k+1 or shape[0] == 0:
        raise ValueError("container is too short ({0}) for history length ({1})".format(len(arr),k))

    if k == 0:
        raise ValueError("history length is too short")

    if b < 2:
        b = max(2,numpy.amax(arr)+1)

    cdef uint64_t [:] ys = arr.ravel()
    cdef double [:] a;

    if local:
        ai = numpy.empty((shape[0], shape[1]-k), dtype=numpy.float64)
        a = ai.ravel()
        err = inform_local_active_info(&ys[0], <uint64_t>shape[0], <uint64_t>shape[1], b, k, &a[0])
        if err != 0:
            raise ValueError("invalid local active information computed")
        return ai
    else:
        ai = inform_active_info(&ys[0], <uint64_t>shape[0], <uint64_t>shape[1], b, k)
        if isnan(ai):
            raise ValueError("invalid active information computed (NaN)")
        return ai

def activeinfo(xs, uint64_t k, uint64_t b = 0, local = False):
    array = numpy.asarray(xs, dtype=numpy.uint64)
    if array.ndim == 0:
        raise ValueError("active information is ill-defined on empty arrays")
    elif array.ndim == 1:
        return activeinfo1d(array, k, b, local)
    elif array.ndim == 2:
        return activeinfo2d(array, k, b, local)
    else:
        raise ValueError("arrays of dimension greater than 2 are not yet supported")

<<<<<<< HEAD
def transferentropy1d(ys, xs, uint64_t k, uint64_t b, local):
=======
cdef extern from "inform/transfer_entropy.h":
    double inform_transfer_entropy(const uint64_t* seriesy, const uint64_t* seriesx, size_t n, size_t m, uint64_t base, uint64_t k)

def transferentropy1d(ys, xs, uint64_t k, uint64_t b):
>>>>>>> f5623f3f
    from math import isnan

    if len(ys) < k+1 or len(ys) == 0:
        raise ValueError("containers are too short ({0}) for history length ({1})".format(len(ys),k))

    if k == 0:
        raise ValueError("history length is too short")

    if b < 2:
        b = max(2,max(xs)+1,max(ys)+1)

    cdef uint64_t [:] ysarr = ys
    cdef uint64_t [:] xsarr = xs
    cdef double [:] t;

    if local:
        te = numpy.empty(len(ys)-k, dtype=numpy.float64)
        t = te;
        err = inform_local_transfer_entropy(&ysarr[0], &xsarr[0], 1, <uint64_t>len(ys), b, k, &t[0])
        if err != 0:
            raise ValueError("invalid local transfer entropy computed")
        return te
    else:
        te = inform_transfer_entropy(&ysarr[0], &xsarr[0], 1, <uint64_t>len(ys), b, k)
        if isnan(te):
            raise ValueError("invalid transfer entropy computed (NaN)")
        return te

def transferentropy2d(ys, xs, uint64_t k, uint64_t b, local):
    from math import isnan

    shape = ys.shape
    if shape[1] < k+1 or shape[0] == 0:
        raise ValueError("container is too short ({0}) for history length ({1})".format(shape[1],k))

    if k == 0:
        raise ValueError("history length is too short")

    if b < 2:
        b = max(2, numpy.amax(xs)+1, numpy.amax(ys)+1)

    cdef uint64_t [:] ysarr = ys.ravel()
    cdef uint64_t [:] xsarr = xs.ravel()
    cdef double [:] t

    if local:
        te = numpy.empty((shape[0], shape[1]-k), dtype=numpy.float64)
        t = te.ravel()
        err = inform_local_transfer_entropy(&ysarr[0], &xsarr[0], <uint64_t>shape[0], <uint64_t>shape[1], b, k, &t[0])
        if err != 0:
            raise ValueError("invalid local transfer entropy computed")
        return te
    else: 
        te = inform_transfer_entropy(&ysarr[0], &xsarr[0], <uint64_t>shape[0], <uint64_t>shape[1], b, k)
        if isnan(te):
            raise ValueError("invalid transfer entropy computed (NaN)")
        return te

def transferentropy(ys, xs, uint64_t k, uint64_t b = 0, local = False):
    ysarr = numpy.asarray(ys, dtype=numpy.uint64)
    xsarr = numpy.asarray(xs, dtype=numpy.uint64)
    if ysarr.shape != xsarr.shape:
        raise ValueError("the x and y time series must have the same shape")
    elif ysarr.ndim == 1:
        return transferentropy1d(ysarr, xsarr, k, b, local)
    elif ysarr.ndim == 2:
        return transferentropy2d(ysarr, xsarr, k, b, local)
    else:
        raise ValueError("arrays of dimension greater than 2 are not yet supported")

cdef extern from "inform/entropy_rate.h":
    double inform_entropy_rate(const uint64_t* series, size_t n, size_t m, uint64_t base, uint64_t k)

def entropyrate1d(arr, uint64_t k, uint64_t b):
    from math import isnan

    if len(arr) < k+1 or len(arr) == 0:
        raise ValueError("container is too short ({0}) for history length ({1})".format(len(arr),k))

    if k == 0:
        raise ValueError("history length is too short")

    if b < 2:
        b = max(2,max(arr)+1)

    cdef uint64_t [:] ys = arr
    er = inform_entropy_rate(&ys[0], 1, <uint64_t>len(arr), b, k)

    if isnan(er):
        raise ValueError("invalid entropy rate computed (NaN)")

    return er

def entropyrate2d(arr, uint64_t k, uint64_t b):
    from math import isnan

    shape = arr.shape
    if shape[1] < k+1 or shape[0] == 0:
        raise ValueError("container is too short ({0}) for history length ({1})".format(shape[1],k))

    if k == 0:
        raise ValueError("history length is too short")

    if b < 2:
        b = max(2,numpy.amax(arr)+1)

    cdef uint64_t [:] ys = arr.ravel()
    er = inform_entropy_rate(&ys[0], <uint64_t>shape[0], <uint64_t>shape[1], b, k)

    if isnan(er):
        raise ValueError("invalid entropy rate computed (NaN)")

    return er

def entropyrate(xs, uint64_t k, uint64_t b = 0):
    array = numpy.asarray(xs, dtype=numpy.uint64)
    if array.ndim == 0:
        raise ValueError("entropy rate is ill-defined on empty arrays")
    elif array.ndim == 1:
        return entropyrate1d(array, k, b)
    elif array.ndim == 2:
        return entropyrate2d(array, k, b)
    else:
        raise ValueError("arrays of dimension greater than 2 are not yet supported")<|MERGE_RESOLUTION|>--- conflicted
+++ resolved
@@ -138,15 +138,7 @@
     double inform_active_info(const uint64_t* series, size_t n, size_t m, uint64_t base, uint64_t k)
     int inform_local_active_info(const uint64_t *series, size_t n, size_t m, uint64_t base, uint64_t k, double *ai)
 
-<<<<<<< HEAD
-cdef extern from "inform/transfer_entropy.h":
-    double inform_transfer_entropy(const uint64_t* seriesy, const uint64_t* seriesx, size_t n, size_t m, uint64_t base, uint64_t k)
-    int inform_local_transfer_entropy(const uint64_t *seriesy, const uint64_t* seriesx, size_t n, size_t m, uint64_t base, uint64_t k, double *te)
-
 def activeinfo1d(arr, uint64_t k, uint64_t b, local):
-=======
-def activeinfo1d(arr, uint64_t k, uint64_t b):
->>>>>>> f5623f3f
     from math import isnan
 
     if len(arr) < k+1 or len(arr) == 0:
@@ -214,14 +206,11 @@
     else:
         raise ValueError("arrays of dimension greater than 2 are not yet supported")
 
-<<<<<<< HEAD
-def transferentropy1d(ys, xs, uint64_t k, uint64_t b, local):
-=======
 cdef extern from "inform/transfer_entropy.h":
     double inform_transfer_entropy(const uint64_t* seriesy, const uint64_t* seriesx, size_t n, size_t m, uint64_t base, uint64_t k)
-
-def transferentropy1d(ys, xs, uint64_t k, uint64_t b):
->>>>>>> f5623f3f
+    int inform_local_transfer_entropy(const uint64_t *seriesy, const uint64_t* seriesx, size_t n, size_t m, uint64_t base, uint64_t k, double *te)
+
+def transferentropy1d(ys, xs, uint64_t k, uint64_t b, local):
     from math import isnan
 
     if len(ys) < k+1 or len(ys) == 0:
